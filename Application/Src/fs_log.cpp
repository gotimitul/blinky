/**
 * @file    fs_log.cpp
 * @brief   File system logging implementation for embedded application.
 * @author  Mitul Goti
 * @version V1.0
 * @date    2025-09-06
 * @ingroup Logger
 * @{
 * @details
 * This module provides logging functionality using the RL-ARM FlashFS.
 * It supports log file creation, writing, and replaying logs to USB.
 * Thread safety is ensured using RTOS mutexes and memory pools.
 */

/* File System Logger
 ---
 # 📝 Overview
 The File System Logger provides a way to log messages to a file stored in the
 embedded file system. It supports various log levels and can replay logs over
 USB. # ⚙️ Features
 - Log messages to a file in the embedded file system.
 - Replay log messages over USB CDC.
 - Thread-safe logging using RTOS mutexes.
 - Memory pool management for log buffers.
 - Configurable log file name and path.
 - Automatic log file rotation.
 - Integration with USB Logger for unified logging.
 - Error handling for file system operations.
 - Profiling support using Event Recorder.

 # 📋 Usage
 To use the File System Logger, initialize it using
 `FsLog::getInstance().init()`. Use the `log` method to log messages. To replay
 logs over USB, call `replayLogsToUsb()`.

 # 🛠️ Commands You can interact with the
 firmware over the USB CDC (virtual COM port) using the following commands: |
 Command         | Description |
 |-----------------|------------------------------------------------------------------|
 | `<number>`      | Set LED ON time in milliseconds (valid range: 100–2000). |
 | `fsLog out`     | Replay file system logs to USB. |
 | `fsLog on`      | Enable file system logging (disables USB logging). |
 | `fsLog off`     | Disable file system logging. |
 | `help`          | Show this help message. |
 - **Example:** Sending `500` sets the LED ON time to 500 ms.
 - **Note:** Invalid commands or out-of-range values will result in an error
 message.

 # 🔧 Implementation Details
 The File System Logger is implemented as a singleton class `FsLog`. It uses the
 RL-ARM FlashFS for file operations and CMSIS-RTOS2 for threading and
 synchronization. The logger maintains a mutex for thread-safe access to the
 file system and a memory pool for log buffers.

 The log file is created during initialization, and messages are appended to it.
 If a write error occurs or the file system is full, the logger attempts to
 recreate the log file. The logger can replay logs over USB by reading from
 the file and sending the data via the USB Logger.

 # 🧩 Dependencies
 - RL-ARM FlashFS for file system operations.
 - CMSIS-RTOS2 for memory management, mutexes, and synchronization.
 - USB Logger for USB communication.
 - Event Recorder for profiling (optional).
 - Standard C/C++ libraries for string manipulation and I/O.

 # ⚠️ Limitations
 - The file system must be properly initialized and mounted before using the
 logger.
 - The log file size is limited by the available storage in the embedded file
 system.

 # 🛡️ Error Handling
 The logger includes error handling for file system operations. If an error
 occurs during file creation, writing, or reading, appropriate error messages
 are logged via the USB Logger. The logger also attempts to recreate the log
 file if a write error occurs.

 # 🧪 Testing The File System Logger has been tested on the target embedded
 platform with various log messages and commands. It has been verified to handle
 concurrent logging from multiple threads and to replay logs correctly over USB.
 */

#include "fs_log.h"
#include "cmsis_os2.h"
#include "logger.h"
#include "retarget_fs.h"
#include "rl_fs.h"
#include "usb_logger.h"
#include <array>
#include <atomic>
#include <cstddef>
#include <cstdint>
#include <cstdio>
#include <cstring>
#include <stddef.h>
#include <stdint.h>
#include <stdio.h>
#include <string_view>

/**
 * @brief   Anonymous namespace for internal linkage.
 * @details Contains internal variables and helper functions for file system
 * logging.
 */
namespace {
std::string_view drive_r0 = "R0:";      /*!< Drive name for FlashFS */
std::string_view file_name = "log.txt"; /*!< Log file name */
std::array<char, 16> file_path;         /*!< Full path for log file */
std::atomic_uint32_t cursor_pos = 0;    /*!< Cursor position for reading logs */
constexpr uint32_t block_count = 1;     /*!< Number of memory pool blocks */
osMemoryPoolId_t fsMemPoolId;           /*!< Memory pool ID for log buffer */
osMutexId_t fsMutexId;                  /*!< Mutex ID for file system access */
osThreadId_t threadId = nullptr;        /*!< RTOS thread ID for logger */
char *fs_buf = nullptr; /*!< Buffer for file system operations */
constexpr uint32_t FS_DATA_PACKET_SIZE =
    256; /*!< Data packet size for USB transfer */

uint64_t fs_buf_mem[FS_DATA_PACKET_SIZE / 8]
    __attribute__((aligned(64))); /*!< Memory buffer for file system */
uint64_t fs_buf_cb[32]
    __attribute__((aligned(64))); /*!< Control block for file system */

/**
 * @brief   Memory pool attributes for log buffer.
 */
constexpr osMemoryPoolAttr_t fsBufAttr = {
    .name = "FsLogBuffer",         /*!< Name for debugging */
    .attr_bits = 0U,               /*!< No special attributes */
    .cb_mem = fs_buf_cb,           /*!< Control block memory */
    .cb_size = sizeof(fs_buf_cb),  /*!< Control block size */
    .mp_mem = fs_buf_mem,          /*!< Memory pool memory */
    .mp_size = sizeof(fs_buf_mem), /*!< Memory pool size */
};

/**
 * @brief   Mutex attributes for file system access.
 */
constexpr osMutexAttr_t fsMutexAttr = {
    .name = "FsLogMutex",           /*!< Name for debugging */
    .attr_bits = osMutexPrioInherit /*!< Priority inheritance */
};

/**
 * @brief   Write a buffer to the file system.
 * @param   fd  File descriptor.
 * @param   buf Buffer to write.
 * @return  Number of bytes written or negative value on error.
 */
static std::int32_t fs_write(int32_t &fd, std::string_view buf) {
  return fs_fwrite(fd, buf.data(), buf.length());
}

/**
 * @brief   Recreate the log file after a write error.
 * @param   fd  File descriptor (reference).
 * @return  0 on success, -1 on failure.
 */
static int32_t fs_recreate(int32_t &fd) {
  std::uint8_t retries = 3;
  do {
    fs_fclose(fd);                  /* Close the current file descriptor */
    rt_fs_remove(file_path.data()); /* Remove the existing log file */
    fd = fs_fopen(file_path.data(),
                  FS_FOPEN_CREATE | FS_FOPEN_WR); /* Recreate log file */
    if (fd >= 0) {
      if (fs_write(fd, "Log file recreated after write error.\r\n") > 0) {
        return 0;
      }
    }
  } while (--retries > 0); /* Retry up to 3 times */
  return -1;
}
} // namespace

/**
 * @class   FsLog
 * @brief   Singleton class for file system logging.
 */

/**
 * @brief   Constructor (private for singleton pattern).
 */
FsLog::FsLog() {}

/**
 * @brief   Get the singleton instance of FsLog.
 * @return  Reference to FsLog instance.
 */
FsLog &FsLog::getInstance() {
  static FsLog instance;
  return instance;
}

/**
 * @brief   Initialize the file system logger.
 * @details
 *  - Initializes the file system and creates the log file.
 *  - Sets up mutex and memory pool for thread safety.
 */
void FsLog::init() {
  std::int32_t status = 0;
  int32_t n = std::snprintf(file_path.data(), file_path.size(), "%s\\%s",
<<<<<<< HEAD
                            drive_r0.data(), file_name.data());
=======
<<<<<<< HEAD
                            drive_r0.data(), file_name.data());
=======
                            drive_r0.data(),
                            file_name.data());
>>>>>>> 1e108ec94b0eaed4e09f187022747884ab74e4b4
>>>>>>> b5b2965d
  // Check for snprintf errors
  if (n < 0 || n >= file_path.size()) {
    fsInit = FS_FILE_FORMAT_ERROR; /* Mark initialization failure */
    return;
  }

  status = finit(drive_r0.data()); /* Initialize File System */
  if (status == fsOK) {
    status = fmount(drive_r0.data()); /* Try to mount the file system */
    if (status == fsNoFileSystem) {
      status = fformat(drive_r0.data(), "FAT32"); /* Format if no file system */
    }
    if (status == fsOK) {
      status = fmount(drive_r0.data()); /* Mount again after formatting */
      if (status == fsOK) {
        int32_t fd =
            fs_fopen(file_path.data(),
                     FS_FOPEN_CREATE | FS_FOPEN_WR); /* Create log file */
        // Check if file was created successfully
        if (fd >= 0) {
          fs_fclose(fd); /* Close the file after creation */
          this->log("Log file system initialized.\r\n");
        } else {
          UsbLogger::getInstance().log("Error: Failed to create log file.\r\n");
          fsInit = FS_FILE_CREATE_ERROR; /* Mark initialization failure */
          return;
        }
      } else {
        UsbLogger::getInstance().log(
            "Error: Failed to mount the formatted drive.\r\n");
        fsInit = FS_MOUNT_ERROR; /* Mark initialization failure */
        return;
      }
    } else {
      UsbLogger::getInstance().log("Error: Failed to format the drive.\r\n");
      fsInit = FS_FORMAT_ERROR; /* Mark initialization failure */
      return;
    }
  } else {
    UsbLogger::getInstance().log(
        "Error: RAM drive can not be initialized.\r\n");
    fsInit = FS_DRIVE_INIT_ERROR; /* Mark initialization failure */
    return;
  }

  fsMutexId = osMutexNew(&fsMutexAttr);
  if (fsMutexId == nullptr) {
    fsInit = FS_MUTEX_ERROR; /* Mark initialization failure */
    return;
  }

  fsMemPoolId = osMemoryPoolNew(block_count, sizeof(fs_buf_mem),
                                &fsBufAttr); /* 1 block of 256 bytes */
  if (fsMemPoolId == nullptr) {
    UsbLogger::getInstance().log(
        "Error: Memory pool for file system logger can not be created.\r\n");
    fsInit = FS_MEMPOOL_ERROR; /* Mark initialization failure */
    return;
  } else {
    fs_buf = static_cast<char *>(osMemoryPoolAlloc(fsMemPoolId, 0));
    if (fs_buf == nullptr) {
      UsbLogger::getInstance().log(
          "Error: Memory pool for file system logger allocation failed.\r\n");
      fsInit = FS_MEMPOOL_ALLOC_ERROR; /* Mark initialization failure */
      return;
    }
  }
  fsInit = FS_INITIALIZED; /* Mark successful initialization */
  return;
}

/**
 * @brief   Write a message to the log file.
 * @param   msg Null-terminated string to write.
 */
void logsToFs(std::string_view msg) {
  std::int32_t status;
  std::int32_t fd;

  /* Acquire mutex for thread safety */
  osMutexAcquire(fsMutexId, osWaitForever);
  /* Open log file in append mode */
  auto append_msg = [&](std::string_view msg) {
    int32_t status = fs_write(fd, msg.data());
    fs_fclose(fd);
    return status;
  };

  fd = fs_fopen(file_path.data(), FS_FOPEN_APPEND);
  if (fd >= 0) {
    /* Move cursor to end of file */
    if (fs_fseek(fd, 0, SEEK_END) >= 0) {
      /* Check free space whether it is greater than the message size */
      if (ffree(drive_r0.data()) < msg.length()) {
        /* Not enough space, attempt to recreate the log file */
        if (fs_recreate(fd) == 0) {
          int32_t n = append_msg(
              msg.data());     /* Retry writing the message in the new file */
          cursor_pos.store(0); /* Reset cursor position */
          osMutexRelease(fsMutexId);
          if (n < 0) {
            UsbLogger::getInstance().log(
                "Error: Failed to write in the new log file.\r\n");
          }
        } else {
          osMutexRelease(fsMutexId);
          UsbLogger::getInstance().log("Error: Failed to recreate log file "
                                       "after multiple attempts.\r\n");
          return;
        }
      } else {
        int32_t n = append_msg(msg.data()); /* Write the message to the file */
        osMutexRelease(fsMutexId);
        if (n < 0) {
          UsbLogger::getInstance().log(
              "Error: Failed to write in the log file.\r\n");
        }
      }
    } else {
      osMutexRelease(fsMutexId);
      UsbLogger::getInstance().log(
          "Error: Failed to set the cursor at the end of the file.\r\n");
      return;
    }
  } else {
    osMutexRelease(fsMutexId);
    UsbLogger::getInstance().log(
        "Error: Failed to open the requested file.\r\n");
    return;
  }
}

/**
 * @brief   Log a message using the file system logger.
 * @param   msg Null-terminated string to log.
 */
void FsLog::log(std::string_view msg) {
  if (fsInit !=
      (FS_NOT_INITIALIZED | FS_MEMPOOL_ERROR | FS_MEMPOOL_ALLOC_ERROR)) {
    logsToFs(msg.data());
  }
}

/**
 * @brief   Replay log file contents to USB.
 * @details Reads the log file and sends its contents over USB.
 */
FsLog::FsLogStatus FsLog::replayLogsToUsb() {
  if (fsInit == FsLog::FsLogStatus::FS_INITIALIZED) {
    return FsLog::getInstance().fsLogsToUsb();
  }
  return FsLog::FsLogStatus::FS_NOT_INITIALIZED;
}

/**
 * @brief   Logger function to send logs to USB.
 * @details
 *  - Reads new log data from the file.
 *  - Sends data to USB in chunks.
 *  - Updates cursor position.
 */
FsLog::FsLogStatus FsLog::fsLogsToUsb() {
  std::int32_t n;
  std::int32_t fd;
  if (fsInit == FS_NOT_INITIALIZED) {
    return FsLog::FsLogStatus::FS_TO_USB_INIT_ERROR;
  }

  fd = fs_fopen(file_path.data(), FS_FOPEN_RD);
  if (fd >= 0) {
    n = fs_fsize(fd); /* Get file size */
    if (n == 0) {
      std::string_view msg = "Info: No logs in the filesystem to replay.\r\n";
      UsbLogger::getInstance().usbXferChunk(msg.data());
      fs_fclose(fd);
      return FsLog::FsLogStatus::FS_TO_USB_OK;
    } else {
      std::string_view msg =
          "Reply: Replaying logs from filesystem to USB...\r\n";
      UsbLogger::getInstance().usbXferChunk(msg.data());
      osDelay(10); /* Small delay to ensure USB is ready */
    }
    while (n > cursor_pos.load()) {
      osMutexAcquire(fsMutexId, osWaitForever);
      fs_fseek(fd, cursor_pos.load(), SEEK_SET);

      int32_t m = fs_fread(fd, fs_buf,
                           (n - cursor_pos.load()) < FS_DATA_PACKET_SIZE
                               ? n - cursor_pos.load()
                               : FS_DATA_PACKET_SIZE); /* Read file content */
                                                       //     fs_fclose(fd);
      osMutexRelease(fsMutexId);
      const char *end_ptr = fs_buf + m;
      const char *start_ptr = fs_buf;
      while (end_ptr != start_ptr) {
        end_ptr--; /* Trim trailing newlines */
        if (*end_ptr == '\n')
          break;
      }
      m = end_ptr - start_ptr + 1;
      fs_buf[m] = '\0'; /* Null-terminate the string */
      if (m > 1) {
        while (UsbLogger::getInstance().usbXferChunk(fs_buf) ==
               USB_XFER_ERROR) {
          osDelay(10); /* Wait and retry if USB transfer fails */
        }
        cursor_pos.fetch_add(m); /* Update cursor position atomically */
      }
    }
  } else {
    UsbLogger::getInstance().log(
        "Error: Failed to open log file for reading.\r\n");
    return FsLog::FsLogStatus::FS_TO_USB_FILE_OPEN_ERROR;
  }
  fs_fclose(fd);
  return FsLog::FsLogStatus::FS_TO_USB_OK;
}

/** @} */ // end of Logger<|MERGE_RESOLUTION|>--- conflicted
+++ resolved
@@ -106,12 +106,7 @@
 namespace {
 std::string_view drive_r0 = "R0:";      /*!< Drive name for FlashFS */
 std::string_view file_name = "log.txt"; /*!< Log file name */
-std::array<char, 16> file_path;         /*!< Full path for log file */
-std::atomic_uint32_t cursor_pos = 0;    /*!< Cursor position for reading logs */
 constexpr uint32_t block_count = 1;     /*!< Number of memory pool blocks */
-osMemoryPoolId_t fsMemPoolId;           /*!< Memory pool ID for log buffer */
-osMutexId_t fsMutexId;                  /*!< Mutex ID for file system access */
-osThreadId_t threadId = nullptr;        /*!< RTOS thread ID for logger */
 char *fs_buf = nullptr; /*!< Buffer for file system operations */
 constexpr uint32_t FS_DATA_PACKET_SIZE =
     256; /*!< Data packet size for USB transfer */
@@ -151,12 +146,33 @@
   return fs_fwrite(fd, buf.data(), buf.length());
 }
 
+} // namespace
+
+/**
+ * @class   FsLog
+ * @brief   Singleton class for file system logging.
+ */
+
+/**
+ * @brief   Constructor (private for singleton pattern).
+ */
+FsLog::FsLog() {}
+
+/**
+ * @brief   Get the singleton instance of FsLog.
+ * @return  Reference to FsLog instance.
+ */
+FsLog &FsLog::getInstance() {
+  static FsLog instance;
+  return instance;
+}
+
 /**
  * @brief   Recreate the log file after a write error.
  * @param   fd  File descriptor (reference).
  * @return  0 on success, -1 on failure.
  */
-static int32_t fs_recreate(int32_t &fd) {
+int32_t FsLog::fs_recreate(int32_t &fd) {
   std::uint8_t retries = 3;
   do {
     fs_fclose(fd);                  /* Close the current file descriptor */
@@ -171,26 +187,6 @@
   } while (--retries > 0); /* Retry up to 3 times */
   return -1;
 }
-} // namespace
-
-/**
- * @class   FsLog
- * @brief   Singleton class for file system logging.
- */
-
-/**
- * @brief   Constructor (private for singleton pattern).
- */
-FsLog::FsLog() {}
-
-/**
- * @brief   Get the singleton instance of FsLog.
- * @return  Reference to FsLog instance.
- */
-FsLog &FsLog::getInstance() {
-  static FsLog instance;
-  return instance;
-}
 
 /**
  * @brief   Initialize the file system logger.
@@ -201,16 +197,7 @@
 void FsLog::init() {
   std::int32_t status = 0;
   int32_t n = std::snprintf(file_path.data(), file_path.size(), "%s\\%s",
-<<<<<<< HEAD
                             drive_r0.data(), file_name.data());
-=======
-<<<<<<< HEAD
-                            drive_r0.data(), file_name.data());
-=======
-                            drive_r0.data(),
-                            file_name.data());
->>>>>>> 1e108ec94b0eaed4e09f187022747884ab74e4b4
->>>>>>> b5b2965d
   // Check for snprintf errors
   if (n < 0 || n >= file_path.size()) {
     fsInit = FS_FILE_FORMAT_ERROR; /* Mark initialization failure */
@@ -286,7 +273,7 @@
  * @brief   Write a message to the log file.
  * @param   msg Null-terminated string to write.
  */
-void logsToFs(std::string_view msg) {
+void FsLog::logsToFs(std::string_view msg) {
   std::int32_t status;
   std::int32_t fd;
 
