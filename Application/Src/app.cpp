--- conflicted
+++ resolved
@@ -71,11 +71,11 @@
 static void supervisor_thread(void *argument);    // Supervisor thread function
 
 namespace {
-constexpr uint32_t USER_BUTTON_PIN = 0U; ///< GPIO pin for user button
-constexpr uint32_t LED_BLUE_PIN = 63U;   ///< GPIO pin for blue LED
-constexpr uint32_t LED_RED_PIN = 62U;    ///< GPIO pin for red LED
-constexpr uint32_t LED_ORANGE_PIN = 61U; ///< GPIO pin for orange LED
-constexpr uint32_t LED_GREEN_PIN = 60U;  ///< GPIO pin for green LED
+constexpr std::uint32_t USER_BUTTON_PIN = 0U; ///< GPIO pin for user button
+constexpr std::uint32_t LED_BLUE_PIN = 63U;   ///< GPIO pin for blue LED
+constexpr std::uint32_t LED_RED_PIN = 62U;    ///< GPIO pin for red LED
+constexpr std::uint32_t LED_ORANGE_PIN = 61U; ///< GPIO pin for orange LED
+constexpr std::uint32_t LED_GREEN_PIN = 60U;  ///< GPIO pin for green LED
 
 osThreadId_t osThreadIds[5]; /*!< Array to hold thread IDs */
 
@@ -162,11 +162,7 @@
   UNUSED(argument);
   osThreadState_t state;
   std::string_view name;
-<<<<<<< HEAD
   static std::atomic_uint8_t heartbeat = 0;
-=======
-  static std::uint8_t heartbeat = 0;
->>>>>>> 281c095e
   while (1) {
     auto threadHealthCheck = [&]() {
       if (state == (osThreadInactive || osThreadError || osThreadTerminated)) {
